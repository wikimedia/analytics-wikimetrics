import unittest
import celery
import sys
from itertools import product
from datetime import datetime
from wikimetrics.utils import parse_date, \
    format_date, parse_pretty_date, format_pretty_date
from nose.tools import nottest

__all__ = [
    'DatabaseTest',
    'DatabaseWithSurvivorCohortTest',
    'QueueTest',
    'QueueDatabaseTest',
    'WebTest',
    'i',
    'd',
<<<<<<< HEAD
=======
    'tz_note',
>>>>>>> 6365aaff
]


tz_note = 'NOTE: if this test is failing by + or - one hour, '\
          'it is *most* likely that Daylight Savings Time is '\
          'in between registration and the revisions you are '\
          'checking.  Wikimetrics should only run on servers '\
          'configured with UTC, and we have decided to ignore'\
          ' these failures rather than complicate the tests.'


def i(date_object):
    """
    helper function to convert dates into integers representing mediawiki timestamps
    """
    return int(format_date(date_object))


def d(integer):
    """
    helper function to parse dates from integers in the mediawiki timestamp format
    """
    return parse_date(str(integer))


from wikimetrics.configurables import db
from wikimetrics.models import (
    User,
    WikiUser,
    Cohort,
    CohortWikiUser,
    CohortUserRole,
    CohortUser,
    PersistentReport,
    Revision,
    Page,
    MediawikiUser,
    Logging,
)


class DatabaseTest(unittest.TestCase):
    """
    WARNING: this DESTROYS ALL DATA
    WARNING: making instance methods on test classes is ok, but you
             MUST decorate them as @nottest otherwise they will execute
             as part of test runs
    """
    
    def runTest(self):
        pass
    
    @nottest
    def create_test_cohort(
        self,
        name='test-specific',
        editor_count=0,
        user_registrations=20130101000000,
        revisions_per_editor=0,
        revision_timestamps=[],
        revision_lengths=[],
        page_count=0,
        page_timestamps=[],
        page_namespaces=[],
        page_creator_index=[],
        owner_user_id=None,
    ):
        """
        A fast and easy way to create most of the testing data that Metrics need.
        Creates a page, editors with specified registration dates, and a number of
        revisions with specified timestamps for each of those editors.
        NOTE: the engine.execute syntax is used for huge performance gains over ORM
        
        Parameters
            name                    : a unique name to append to everything
            editor_count            : count of editors we want in this cohort
            user_registrations      : the registration date of each editor either as
                                        an integer that applies to all OR
                                        an array of length editor_count
            revisions_per_editor    : count of revisions we want for each editor
            revision_timestamps     : the timestamp of each revision either as
                                        an integer that applies to all revisions OR
                                        a two dimensional array indexed by
                                            editor from 0 to editor_count-1
                                            revision from 0 to revisions_per_editor-1
            revision_timestamps     : the length of each revision either as
                                        an integer that applies to all revisions OR
                                        a two dimensional array indexed by
                                            editor from 0 to editor_count-1
                                            revision from 0 to revisions_per_editor-1
            page_count              : the number of additional pages to create,
                                        besides the one to which all the revisions
                                        above are targeted (default 0)
            page_timestamps         : the timestamps of page creation as an integer
                                        that applies to all pages or an array
            page_namespaces         : the namespaces to create pages in, as an integer
                                        that applies to all pages or an array
            page_creator_index      : the index into self.editors to assign the first
                                        revision on each page to, as an integer to
                                        assign all pages to the same editor or an
                                        array to specify each one individually
            owner_user_id           : record in the User table that owns this cohort
        
        Returns
            Nothing but creates the following, to be accessed in a test:
              self.cohort       : owned by web_test_user, contains self.editors
              self.page         : the page that all the editors edited
              self.editors      : the mediawiki editors from the cohort
              self.revisions    : the revisions added, in a two dimensional array
        """
        if type(revision_timestamps) is int:
            revision_timestamps = [
                [revision_timestamps] * revisions_per_editor
            ] * editor_count
        
        if type(revision_lengths) is int:
            revision_lengths = [
                [revision_lengths] * revisions_per_editor
            ] * editor_count
        
        if type(user_registrations) is int:
            user_registrations = [user_registrations] * editor_count
        
        self.project = 'enwiki'
        
        self.cohort = Cohort(name='{0}-cohort'.format(name), enabled=True, public=False)
        self.session.add(self.cohort)
        self.session.commit()
        
        self.page = Page(page_namespace=0, page_title='{0}-page'.format(name))
        self.mwSession.add(self.page)
        self.mwSession.commit()
        
        self.mwSession.bind.engine.execute(
            MediawikiUser.__table__.insert(), [
                {
                    'user_name': 'Editor {0}-{1}'.format(name, e),
                    'user_registration': user_registrations[e],
                }
                for e in range(editor_count)
            ]
        )
        self.mwSession.commit()
        self.editors = self.mwSession.query(MediawikiUser)\
            .filter(MediawikiUser.user_name.like('Editor {0}-%'.format(name)))\
            .order_by(MediawikiUser.user_id)\
            .all()
        self.session.bind.engine.execute(
            WikiUser.__table__.insert(), [
                {
                    'mediawiki_username'    : editor.user_name,
                    'mediawiki_userid'      : editor.user_id,
                    'project'               : self.project,
                }
                for editor in self.editors
            ]
        )
        self.session.commit()
        wiki_users = self.session.query(WikiUser)\
            .filter(WikiUser.mediawiki_username.like('Editor {0}-%'.format(name)))\
            .all()
        self.session.bind.engine.execute(
            CohortWikiUser.__table__.insert(), [
                {
                    'cohort_id'     : self.cohort.id,
                    'wiki_user_id'  : wiki_user.id,
                }
                for wiki_user in wiki_users
            ]
        )
        self.session.commit()
        
        self.mwSession.bind.engine.execute(
            Revision.__table__.insert(), [
                {
                    'rev_page'      : self.page.page_id,
                    'rev_user'      : self.editors[e].user_id,
                    'rev_comment'   : 'revision {0}, editor {1}'.format(r, e),
                    'rev_timestamp' : revision_timestamps[e][r],
                    'rev_len'       : revision_lengths[e][r],
                    # rev_parent_id will be set below, following chronology
                }
                for e, r in product(range(editor_count), range(revisions_per_editor))
            ]
        )
        self.mwSession.commit()
        self.revisions = self.mwSession.query(Revision)\
            .filter(Revision.rev_page == self.page.page_id)\
            .order_by(Revision.rev_id)\
            .all()
        
        # add rev_parent_id chain in chronological order
        real_revisions = filter(lambda r: r.rev_timestamp, self.revisions)
        ordered_revisions = sorted(real_revisions, key=lambda r: r.rev_timestamp)
        for i, revision in enumerate(ordered_revisions):
            if i == 0:
                revision.rev_parent_id = 0
            else:
                revision.rev_parent_id = ordered_revisions[i - 1].rev_id
        
        self.mwSession.commit()
        
        # establish ownership for this cohort
        if not owner_user_id:
            owner_user = User(username='test cohort owner', email='test@test.com')
            self.session.add(owner_user)
            self.session.commit()
            self.owner_user_id = owner_user.id
        
        self.session.add(CohortUser(
            user_id=self.owner_user_id,
            cohort_id=self.cohort.id,
            role=CohortUserRole.OWNER,
        ))
        self.session.commit()
        
        # create any additional pages
        if type(page_timestamps) is int:
            page_timestamps = [page_timestamps] * page_count
        if type(page_namespaces) is int:
            page_namespaces = [page_namespaces] * page_count
        if type(page_creator_index) is int:
            page_creator_index = [page_creator_index] * page_count
        
        self.mwSession.bind.engine.execute(
            Page.__table__.insert(), [
                {
                    'page_namespace'    : page_namespaces[p],
                    'page_title'        : '{0}-additional-page-{1}'.format(name, p)
                }
                for p in range(page_count)
            ]
        )
        self.mwSession.commit()
        pages = self.mwSession.query(Page)\
            .filter(Page.page_title.like('{0}-additional-page-%'.format(name)))\
            .order_by(Page.page_id)\
            .all()
        
        self.mwSession.bind.engine.execute(
            Revision.__table__.insert(), [
                {
                    'rev_page'      : pages[p].page_id,
                    'rev_user'      : self.editors[page_creator_index[p]].user_id,
                    'rev_comment'   : 'page {0} created'.format(p),
                    'rev_timestamp' : page_timestamps[p],
                    'rev_len'       : 10,
                    'rev_parent_id' : 0,
                }
                for p in range(page_count)
            ]
        )
        self.mwSession.commit()
    
    @nottest
    def common_cohort_1(self):
        self.create_test_cohort(
            editor_count=4,
            revisions_per_editor=4,
            revision_timestamps=[
                [20121231230000, 20130101003000, 20130101010000, 20140101010000],
                [20130101120000, 20130102000000, 20130102120000, 20130103120000],
                [20130101000000, 20130108000000, 20130116000000, 20130216000000],
                [20130101000000, 20130201000000, 20140101000000, 20140102000000],
            ],
            revision_lengths=10
        )
    
    @nottest
    def common_cohort_2(self):
        self.create_test_cohort(
            editor_count=3,
            revisions_per_editor=3,
            revision_timestamps=[
                [20121231230000, 20130101003000, 20130101010000],
                [20130101120000, 20130102000000, 20130102120000],
                [None, None, None],
            ],
            revision_lengths=[
                [100, 0, 10],
                [100, 140, 136],
                [None, None, None],
            ],
        )
    
    @nottest
    def common_cohort_3(self):
        self.create_test_cohort(
            editor_count=4,
            revisions_per_editor=4,
            # in order, all in 2013:
            # 1/1, 1/5, 1/9, 1/13, 2/2, 2/6, 2/10, 2/14, 3/3, 3/7, 3/15, 4/4, 4/12, 4/16
            revision_timestamps=[
                [20130101010000, 20130202000000, 20130303000000, 20130404000000],
                [20130105000000, 20130206000000, 20130307000000, 20130408000000],
                [20130109000000, 20130210000000, 20130311000000, 20130412000000],
                [20130113000000, 20130214000000, 20130315000000, 20130416000000],
            ],
            # in order:
            # 100,1100,1200,1300,0,200,400,600,800,700,600,500,590,550,600,650
            revision_lengths=[
                [100, 0, 800, 590],
                [1100, 200, 700, 550],
                [1200, 400, 600, 600],
                [1300, 600, 500, 650],
            ],
        )
    
    @nottest
    def common_cohort_4(self):
        self.create_test_cohort(
            editor_count=2,
            revisions_per_editor=1,
            revision_timestamps=20130416000000,
            revision_lengths=10,
            page_count=4,
            page_timestamps=[
                20130619000001, 20130620000000, 20130821000000, 20130701000000
            ],
            page_namespaces=[301, 302, 303, 301],
            page_creator_index=[0, 0, 0, 1],
        )
    
    @nottest
    def common_cohort_5(self):
        self.create_test_cohort(
            editor_count=4,
            revisions_per_editor=4,
            revision_timestamps=[
                [20130101000001, 20130201010000, 20130201010100, 20130301020100],
                [20130101000001, 20130201010000, 20130201010100, 20130301020100],
                [20110101000001, 20110201010000, 20110201010100, 20110301020100],
                [20110101000001, 20110201010000, 20110201010100, 20110301020100]
            ],
            revision_lengths=10,
        )
    
    def setUp(self):
        #****************************************************************
        # set up and clean database (Warning: this DESTROYS ALL DATA)
        #****************************************************************
        project = 'enwiki'
        self.session = db.get_session()
        engine = db.get_mw_engine(project)
        db.MediawikiBase.metadata.create_all(engine, checkfirst=True)
        self.mwSession = db.get_mw_session(project)
        DatabaseTest.tearDown(self)
    
    def tearDown(self):
        
        # delete records
        self.mwSession.query(Logging).delete()
        self.mwSession.query(Revision).delete()
        self.mwSession.query(MediawikiUser).delete()
        self.mwSession.query(Page).delete()
        self.mwSession.commit()
        self.mwSession.close()
        
        self.session.query(CohortWikiUser).delete()
        self.session.query(CohortUser).delete()
        self.session.query(WikiUser).delete()
        self.session.query(Cohort).delete()
        self.session.query(User).delete()
        self.session.query(PersistentReport).delete()
        self.session.commit()
        self.session.close()


class QueueTest(unittest.TestCase):
    
    def setUp(self):
        pass
    
    def tearDown(self):
        pass


class QueueDatabaseTest(QueueTest, DatabaseTest):
    
    def setUp(self):
        QueueTest.setUp(self)
        DatabaseTest.setUp(self)
    
    def tearDown(self):
        QueueTest.tearDown(self)
        DatabaseTest.tearDown(self)


from wikimetrics.configurables import app


class WebTestAnonymous(DatabaseTest):
    """
    Creates a test flask client but does not authenticate.
    """
    
    def setUp(self):
        """
        Creates a test flask environment.
        Logs in a test user so tests on private urls work.
        """
        DatabaseTest.setUp(self)
        self.common_cohort_5()
        self.app = app.test_client()
    
    def tearDown(self):
        DatabaseTest.tearDown(self)


class WebTest(WebTestAnonymous):
    """
    Creates a test flask client from the normally configured app.
    Makes sure that a user is authenticated as far as Flask-Login is concerned,
    so that any private routes are still served for testing purposes.
    NOTE: to simulate ajax requests, do this
        self.app.get('/', headers=[('X-Requested-With', 'XMLHttpRequest')])
    """
    
    def setUp(self):
        """
        Creates a test flask environment.
        Logs in a test user so tests on private urls work.
        """
        WebTestAnonymous.setUp(self)
        self.app.get('/login-for-testing-only')
    
    def tearDown(self):
        WebTestAnonymous.tearDown(self)
        self.app.get('/logout')


class DatabaseWithSurvivorCohortTest(unittest.TestCase):

    def acquireDBHandles(self):
        project = 'enwiki'
        self.session = db.get_session()
        engine = db.get_mw_engine(project)
        db.MediawikiBase.metadata.create_all(engine, checkfirst=True)
        self.mwSession = db.get_mw_session(project)
        self.survivors_namespace = 0

    def clearWikimetrics(self):
        self.session.query(CohortWikiUser).delete()
        self.session.query(CohortUser).delete()
        self.session.query(WikiUser).delete()
        self.session.query(Cohort).delete()
        self.session.query(User).delete()
        self.session.query(PersistentReport).delete()
        self.session.commit()
        self.session.close()

    def clearMediawiki(self):
        self.mwSession.query(Logging).delete()
        self.mwSession.query(Revision).delete()
        self.mwSession.query(MediawikiUser).delete()
        self.mwSession.query(Page).delete()
        self.mwSession.commit()
        self.mwSession.close()

    def createUsers(self):
        mw_user_dan = MediawikiUser(user_name='Dan')
        mw_user_evan = MediawikiUser(user_name='Evan')
        mw_user_andrew = MediawikiUser(user_name='Andrew')
        mw_user_diederik = MediawikiUser(user_name='Diederik')
        self.mwSession.add_all([mw_user_dan, mw_user_evan,
                               mw_user_andrew, mw_user_diederik])
        self.mwSession.commit()

        wu_dan = WikiUser(mediawiki_username='Dan',
                          mediawiki_userid=mw_user_dan.user_id, project='enwiki')
        wu_evan = WikiUser(mediawiki_username='Evan',
                           mediawiki_userid=mw_user_evan.user_id, project='enwiki')
        wu_andrew = WikiUser(mediawiki_username='Andrew',
                             mediawiki_userid=mw_user_andrew.user_id, project='enwiki')
        wu_diederik = WikiUser(mediawiki_username='Diederik',
                               mediawiki_userid=mw_user_diederik.user_id,
                               project='enwiki')
        self.session.add_all([wu_dan, wu_evan, wu_andrew, wu_diederik])
        self.session.commit()

        self.dan_id = wu_dan.id
        self.evan_id = wu_evan.id
        self.andrew_id = wu_andrew.id
        self.diederik_id = wu_diederik.id

        self.mw_dan_id = mw_user_dan.user_id
        self.mw_evan_id = mw_user_evan.user_id
        self.mw_andrew_id = mw_user_andrew.user_id
        self.mw_diederik_id = mw_user_diederik.user_id

    def createCohort(self):
        self.cohort = Cohort(name='demo-survivor-cohort', enabled=True, public=True)
        self.session.add(self.cohort)
        self.session.commit()

        ids = [self.dan_id, self.evan_id, self.andrew_id, self.diederik_id]
        for wiki_editor_id in ids:
            cohort_wiki_editor = CohortWikiUser(
                cohort_id=self.cohort.id,
                wiki_user_id=wiki_editor_id,
            )
            self.session.add(cohort_wiki_editor)
            self.session.commit()

    # update dan,evan,andrew,diederik user_registration timestamp
    def updateSurvivorRegistrationData(self):
        registration_date_dan    = format_date(datetime(2013, 1, 1))
        registration_date_evan   = format_date(datetime(2013, 1, 2))
        registration_date_andrew = format_date(datetime(2013, 1, 3))

        self.mwSession.query(MediawikiUser) \
            .filter(MediawikiUser.user_id == self.mw_dan_id) \
            .update({"user_registration": registration_date_dan})

        self.mwSession.query(MediawikiUser) \
            .filter(MediawikiUser.user_id == self.mw_evan_id) \
            .update({"user_registration": registration_date_evan})

        self.mwSession.query(MediawikiUser) \
            .filter(MediawikiUser.user_id == self.mw_andrew_id) \
            .update({"user_registration": registration_date_andrew})

    def createPageForSurvivors(self):
        self.page = Page(page_namespace=self.survivors_namespace,
                         page_title='SurvivorTestPage')
        self.mwSession.add_all([self.page])
        self.mwSession.commit()

    def createRevisionsForSurvivors(self):

        # create a revision for user with id uid at time t
        def createCustomRevision(uid, t):
            r = Revision(
                rev_page=self.page.page_id,
                rev_user=uid,
                rev_comment='Survivor Revision',
                rev_parent_id=111,
                rev_len=100,
                rev_timestamp=format_date(t)
            )
            self.mwSession.add(r)
            self.mwSession.commit()

        createCustomRevision(self.mw_dan_id, datetime(2013, 1, 1))
        createCustomRevision(self.mw_dan_id, datetime(2013, 1, 2))
        createCustomRevision(self.mw_dan_id, datetime(2013, 1, 3))

        createCustomRevision(self.mw_evan_id, datetime(2013, 1, 2))
        createCustomRevision(self.mw_evan_id, datetime(2013, 1, 3))
        createCustomRevision(self.mw_evan_id, datetime(2013, 1, 4))

        createCustomRevision(self.mw_andrew_id, datetime(2013, 1, 3))
        createCustomRevision(self.mw_andrew_id, datetime(2013, 1, 4))
        createCustomRevision(self.mw_andrew_id, datetime(2013, 1, 5))
        createCustomRevision(self.mw_andrew_id, datetime(2013, 1, 6))

    def setUp(self):
        self.acquireDBHandles()
        self.clearWikimetrics()
        self.clearMediawiki()
        self.createUsers()
        self.createCohort()
        self.updateSurvivorRegistrationData()
        self.createPageForSurvivors()
        self.createRevisionsForSurvivors()

    def runTest(self):
        pass<|MERGE_RESOLUTION|>--- conflicted
+++ resolved
@@ -15,10 +15,7 @@
     'WebTest',
     'i',
     'd',
-<<<<<<< HEAD
-=======
     'tz_note',
->>>>>>> 6365aaff
 ]
 
 
