--- conflicted
+++ resolved
@@ -110,7 +110,10 @@
     def tearDown(self):
         pass
 
-<<<<<<< HEAD
+
+class QueueDatabaseTest(QueueTest, DatabaseTest):
+    pass
+
 
 from wikimetrics import web
 class WebTest(unittest.TestCase):
@@ -125,8 +128,4 @@
         ), follow_redirects=True)
     
     def logout(self):
-        return self.app.get('/logout', follow_redirects=True)
-=======
-class QueueDatabaseTest(QueueTest, DatabaseTest):
-    pass
->>>>>>> 1a5f0bf1
+        return self.app.get('/logout', follow_redirects=True)